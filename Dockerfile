<<<<<<< HEAD
FROM        sdurrheimer/alpine-golang-make-onbuild
MAINTAINER  Prometheus Team <prometheus-developers@googlegroups.com>

USER root
RUN  mkdir /alertmanager \
     && chown golang:golang /alertmanager

USER        golang
WORKDIR     /alertmanager
EXPOSE      9093
=======
FROM        golang:1.5.2
MAINTAINER  The Prometheus Authors <prometheus-developers@googlegroups.com>

WORKDIR /go/src/github.com/prometheus/alertmanager
COPY    . /go/src/github.com/prometheus/alertmanager

RUN apt-get install make \
    && make build \
    && cp alertmanager /bin/ \
    && mkdir -p /etc/alertmanager/template \
    && mv ./doc/examples/simple.yml /etc/alertmanager/config.yml \
    && rm -rf /go

EXPOSE     9093
VOLUME     [ "/alertmanager" ]
WORKDIR    /alertmanager
ENTRYPOINT [ "/bin/alertmanager" ]
CMD        [ "-config.file=/etc/alertmanager/config.yml", \
             "-storage.path=/alertmanager" ]
>>>>>>> a6b5d055
<|MERGE_RESOLUTION|>--- conflicted
+++ resolved
@@ -1,15 +1,3 @@
-<<<<<<< HEAD
-FROM        sdurrheimer/alpine-golang-make-onbuild
-MAINTAINER  Prometheus Team <prometheus-developers@googlegroups.com>
-
-USER root
-RUN  mkdir /alertmanager \
-     && chown golang:golang /alertmanager
-
-USER        golang
-WORKDIR     /alertmanager
-EXPOSE      9093
-=======
 FROM        golang:1.5.2
 MAINTAINER  The Prometheus Authors <prometheus-developers@googlegroups.com>
 
@@ -28,5 +16,4 @@
 WORKDIR    /alertmanager
 ENTRYPOINT [ "/bin/alertmanager" ]
 CMD        [ "-config.file=/etc/alertmanager/config.yml", \
-             "-storage.path=/alertmanager" ]
->>>>>>> a6b5d055
+             "-storage.path=/alertmanager" ]